--- conflicted
+++ resolved
@@ -1,8 +1,5 @@
-<<<<<<< HEAD
 import pytest
 from brian2 import mm, np, asarray, mwatt, mm2, nmeter, um, ms
-=======
->>>>>>> b6b7315c
 import neo
 import pytest
 import quantities as pq
