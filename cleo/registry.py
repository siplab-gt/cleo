--- conflicted
+++ resolved
@@ -7,14 +7,9 @@
 from typing import Tuple
 
 from attrs import define, field
-from brian2 import NeuronGroup, Subgroup, Synapses
-<<<<<<< HEAD
-from brian2 import defaultclock
-from brian2.units.allunits import joule, kgram, meter, meter2, nmeter, second
+from brian2 import NeuronGroup, Subgroup, Synapses, defaultclock
+from brian2.units.allunits import joule, kgram, meter, meter2, second
 from numpy import pi
-=======
-from brian2.units.allunits import joule, kgram, meter, meter2, second
->>>>>>> d0529f1a
 
 from cleo.coords import coords_from_ng
 from cleo.utilities import brian_safe_name
