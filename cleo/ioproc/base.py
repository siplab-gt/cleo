"""Basic processor and processing block definitions"""
from __future__ import annotations

from abc import ABC, abstractmethod
from collections import deque
<<<<<<< HEAD
from brian2 import ms
=======
from typing import Any, Tuple

>>>>>>> b6b7315c
import numpy as np
from attrs import define, field

from cleo.base import IOProcessor
from cleo.ioproc.delays import Delay


class ProcessingBlock(ABC):
    """Abstract signal processing stage or control block."""

    delay: Delay
    """The delay object determining compute latency for the block"""
    save_history: bool
    """Whether to record :attr:`t_in_ms`, :attr:`t_out_ms`, 
    and :attr:`values` with every timestep"""
    t_in_ms: list[float]
    """The walltime the block received each input.
    Only recorded if :attr:`save_history`"""
    t_out_ms: list[float]
    """The walltime of each of the block's outputs.
    Only recorded if :attr:`save_history`"""
    values: list[Any]
    """Each of the block's outputs.
    Only recorded if :attr:`save_history`"""

    def __init__(self, **kwargs):
        """
        It's important to use `super().__init__(**kwargs)` in the base class
        to use the parent-class logic here.

        Keyword args
        ------------
        delay : Delay
            Delay object which adds to the compute time

        Raises
        ------
        TypeError
            When `delay` is not a `Delay` object.
        """
        self.delay = kwargs.get("delay", None)
        if self.delay and not isinstance(self.delay, Delay):
            raise TypeError("delay must be of the Delay class")
        self.save_history = kwargs.get("save_history", False)
        if self.save_history is True:
            self.t_in_ms = []
            self.t_out_ms = []
            self.values = []

    def process(self, input: Any, t_in_ms: float, **kwargs) -> Tuple[Any, float]:
        """Computes and saves output and output time given input and input time.

        The user should implement :meth:`~compute_output()` for their child
        classes, which performs the computation itself without regards for
        timing or saving variables.

        Parameters
        ----------
        input : Any
            Data to be processed
        t_in_ms : float
            Time the block receives the input data
        **kwargs : Any
            Key-value list of arguments passed to :func:`~compute_output()`

        Returns
        -------
        Tuple[Any, float]
            output, out time in milliseconds
        """
        out = self.compute_output(input, **kwargs)
        if self.delay is not None:
            t_out_ms = t_in_ms + self.delay.compute()
        else:
            t_out_ms = t_in_ms
        if self.save_history:
            self.t_in_ms.append(t_in_ms)
            self.t_out_ms.append(t_out_ms)
            self.values.append(out)
        return (out, t_out_ms)

    @abstractmethod
    def compute_output(self, input: Any, **kwargs) -> Any:
        """Computes output for given input.

        This is where the user will implement the desired functionality
        of the `ProcessingBlock` without regard for latency.

        Parameters
        ----------
        input : Any
            Data to be processed. Passed in from :meth:`process`.
        **kwargs : Any
            optional key-value argument pairs passed from
            :meth:`process`. Could be used to pass in such values as
            the IO processor's walltime or the measurement time for time-
            dependent functions.

        Returns
        -------
        Any
            output
        """
        pass


@define
class LatencyIOProcessor(IOProcessor):
    """IOProcessor capable of delivering stimulation some time after measurement.

<<<<<<< HEAD
    def __init__(self, sample_period: float, **kwargs):
        """
        Parameters
        ----------
        sample_period : float
            Determines how frequently samples are taken from the network.
=======
    Note
    ----
    It doesn't make much sense to combine parallel computation
    with "when idle" sampling, because "when idle" sampling only produces
    one sample at a time to process.
    """
>>>>>>> b6b7315c

    t_samp_ms: list[float] = field(factory=list, init=False, repr=False)
    """Record of sampling times---each time :meth:`~put_state` is called."""

<<<<<<< HEAD
        Raises
        ------
        ValueError
            For invalid `sampling` or `processing` kwargs
        """
        self.t_samp_ms = []
        self.out_buffer = deque([])
        self.sample_period = sample_period
        self.sampling = kwargs.get("sampling", "fixed")
        if self.sampling not in ["fixed", "when idle"]:
            raise ValueError("Invalid sampling scheme:", self.sampling)
        self.processing = kwargs.get("processing", "parallel")
        if self.processing not in ["serial", "parallel"]:
            raise ValueError("Invalid processing scheme:", self.processing)
=======
    sampling: str = field(default="fixed")
    """Sampling scheme: "fixed" or "when idle".
    
    "fixed" sampling means samples are taken on a fixed schedule,
    with no exceptions.

    "when idle" sampling means no samples are taken before the previous
    sample's output has been delivered. A sample is taken ASAP
    after an over-period computation: otherwise remains on schedule.
    """

    @sampling.validator
    def _validate_sampling(self, attribute, value):
        if value not in ["fixed", "when idle"]:
            raise ValueError("Invalid sampling scheme:", value)

    processing: str = field(default="parallel")
    """Processing scheme: "serial" or "parallel".

    "parallel" computes the output time by adding the delay for a sample
    onto the sample time, so if the delay is 2 ms, for example, while the
    sample period is only 1 ms, some of the processing is happening in
    parallel. Output order matches input order even if the computed
    output time for a sample is sooner than that for a previous
    sample.

    "serial" computes the output time by adding the delay for a sample
    onto the output time of the previous sample, rather than the sampling
    time. Note this may be of limited
    utility because it essentially means the *entire* round trip
    cannot be in parallel at all. More realistic is that simply
    each block or phase of computation must be serial. If anyone
    cares enough about this, it will have to be implemented in the
    future.
    """

    @processing.validator
    def _validate_processing(self, attribute, value):
        if value not in ["serial", "parallel"]:
            raise ValueError("Invalid processing scheme:", value)

    out_buffer: deque[Tuple[dict, float]] = field(factory=deque, init=False, repr=False)
>>>>>>> b6b7315c

    def put_state(self, state_dict: dict, sample_time_ms: float):
        self.t_samp_ms.append(sample_time_ms)
        out, t_out_ms = self.process(state_dict, sample_time_ms)
        if self.processing == "serial" and len(self.out_buffer) > 0:
            prev_t_out_ms = self.out_buffer[-1][1]
            # add delay onto the output time of the last computation
            t_out_ms = prev_t_out_ms + t_out_ms - sample_time_ms
        self.out_buffer.append((out, t_out_ms))
        self._needs_off_schedule_sample = False

    def get_ctrl_signals(self, query_time_ms):
        if len(self.out_buffer) == 0:
            return {}
        next_out_signal, next_t_out_ms = self.out_buffer[0]
        if query_time_ms >= next_t_out_ms:
            self.out_buffer.popleft()
            return next_out_signal
        else:
            return {}

    def _is_currently_idle(self, query_time_ms):
        return len(self.out_buffer) == 0 or self.out_buffer[0][1] <= query_time_ms

    def is_sampling_now(self, query_time_ms):
        if self.sampling == "fixed":
            if np.isclose(query_time_ms % (self.sample_period / ms), 0):
                return True
        elif self.sampling == "when idle":
            if query_time_ms % (self.sample_period / ms) == 0:
                if self._is_currently_idle(query_time_ms):
                    self._needs_off_schedule_sample = False
                    return True
                else:  # if not done computing
                    self._needs_off_schedule_sample = True
                    return False
            else:
                # off-schedule, only sample if the last sampling period
                # was missed (there was an overrun)
                return self._needs_off_schedule_sample and self._is_currently_idle(
                    query_time_ms
                )
        return False

    @abstractmethod
    def process(self, state_dict: dict, sample_time_ms: float) -> Tuple[dict, float]:
        """Process network state to generate output to update stimulators.

        This is the function the user must implement to define the signal processing
        pipeline.

        Parameters
        ----------
        state_dict : dict
            {`recorder_name`: `state`} dictionary from :func:`~cleo.CLSimulator.get_state()`
        time_ms : float

        Returns
        -------
        Tuple[dict, float]
            {'stim_name': `ctrl_signal`} dictionary and output time in milliseconds.
        """
        pass


class RecordOnlyProcessor(LatencyIOProcessor):
    """Take samples without performing any control.

    Use this if all you are doing is recording."""

    def __init__(self, sample_period, **kwargs):
        super().__init__(sample_period, **kwargs)

    def process(self, state_dict: dict, sample_time: float) -> Tuple[dict, float]:
        return ({}, sample_time / ms)<|MERGE_RESOLUTION|>--- conflicted
+++ resolved
@@ -3,12 +3,7 @@
 
 from abc import ABC, abstractmethod
 from collections import deque
-<<<<<<< HEAD
 from brian2 import ms
-=======
-from typing import Any, Tuple
-
->>>>>>> b6b7315c
 import numpy as np
 from attrs import define, field
 
@@ -119,30 +114,92 @@
 class LatencyIOProcessor(IOProcessor):
     """IOProcessor capable of delivering stimulation some time after measurement.
 
-<<<<<<< HEAD
-    def __init__(self, sample_period: float, **kwargs):
-        """
-        Parameters
-        ----------
-        sample_period : float
-            Determines how frequently samples are taken from the network.
-=======
     Note
     ----
     It doesn't make much sense to combine parallel computation
     with "when idle" sampling, because "when idle" sampling only produces
     one sample at a time to process.
     """
->>>>>>> b6b7315c
 
     t_samp_ms: list[float] = field(factory=list, init=False, repr=False)
     """Record of sampling times---each time :meth:`~put_state` is called."""
 
-<<<<<<< HEAD
+    sampling: str = field(default="fixed")
+    """Sampling scheme: "fixed" or "when idle".
+    
+    "fixed" sampling means samples are taken on a fixed schedule,
+    with no exceptions."""
+    def __init__(self, sample_period: float, **kwargs):
+        
+        """Parameters
+        ----------"""
+        sample_period : float
+            """Determines how frequently samples are taken from the network."""
+
+        """Keyword args
+        ------------"""
+        sampling : str
+            """"fixed" or "when idle"; "fixed" by default
+
+            "fixed" sampling means samples are taken on a fixed schedule,
+            with no exceptions."""
+
+    """ "when idle" sampling means no samples are taken before the previous
+    sample's output has been delivered. A sample is taken ASAP
+    after an over-period computation: otherwise remains on schedule.
+    """
+
+    @sampling.validator
+    def _validate_sampling(self, attribute, value):
+        if value not in ["fixed", "when idle"]:
+            raise ValueError("Invalid sampling scheme:", value)
+
+    processing: str = field(default="parallel")
+    """Processing scheme: "serial" or "parallel".
+
+    "parallel" computes the output time by adding the delay for a sample
+    onto the sample time, so if the delay is 2 ms, for example, while the
+    sample period is only 1 ms, some of the processing is happening in
+    parallel. Output order matches input order even if the computed
+    output time for a sample is sooner than that for a previous
+    sample.
+
+    "serial" computes the output time by adding the delay for a sample
+    onto the output time of the previous sample, rather than the sampling
+    time. Note this may be of limited
+    utility because it essentially means the *entire* round trip
+    cannot be in parallel at all. More realistic is that simply
+    each block or phase of computation must be serial. If anyone
+    cares enough about this, it will have to be implemented in the
+    future.
+    """
+
+    @processing.validator
+    def _validate_processing(self, attribute, value):
+        if value not in ["serial", "parallel"]:
+            raise ValueError("Invalid processing scheme:", value)
+
+        out_buffer: deque[Tuple[dict, float]] = field(factory=deque, init=False, repr=False)
+        """
+        "serial" computes the output time by adding the delay for a sample
+        onto the output time of the previous sample, rather than the sampling
+        time. Note this may be of limited
+        utility because it essentially means the *entire* round trip
+        cannot be in parallel at all. More realistic is that simply
+        each block or phase of computation must be serial. If anyone
+        cares enough about this, it will have to be implemented in the
+        future.
+
+        Note
+        ----
+        It doesn't make much sense to combine parallel computation
+        with "when idle" sampling, because "when idle" sampling only produces
+        one sample at a time to process.
+
         Raises
         ------
         ValueError
-            For invalid `sampling` or `processing` kwargs
+            For invalid `sampling` or `processing` kwargs 
         """
         self.t_samp_ms = []
         self.out_buffer = deque([])
@@ -153,50 +210,6 @@
         self.processing = kwargs.get("processing", "parallel")
         if self.processing not in ["serial", "parallel"]:
             raise ValueError("Invalid processing scheme:", self.processing)
-=======
-    sampling: str = field(default="fixed")
-    """Sampling scheme: "fixed" or "when idle".
-    
-    "fixed" sampling means samples are taken on a fixed schedule,
-    with no exceptions.
-
-    "when idle" sampling means no samples are taken before the previous
-    sample's output has been delivered. A sample is taken ASAP
-    after an over-period computation: otherwise remains on schedule.
-    """
-
-    @sampling.validator
-    def _validate_sampling(self, attribute, value):
-        if value not in ["fixed", "when idle"]:
-            raise ValueError("Invalid sampling scheme:", value)
-
-    processing: str = field(default="parallel")
-    """Processing scheme: "serial" or "parallel".
-
-    "parallel" computes the output time by adding the delay for a sample
-    onto the sample time, so if the delay is 2 ms, for example, while the
-    sample period is only 1 ms, some of the processing is happening in
-    parallel. Output order matches input order even if the computed
-    output time for a sample is sooner than that for a previous
-    sample.
-
-    "serial" computes the output time by adding the delay for a sample
-    onto the output time of the previous sample, rather than the sampling
-    time. Note this may be of limited
-    utility because it essentially means the *entire* round trip
-    cannot be in parallel at all. More realistic is that simply
-    each block or phase of computation must be serial. If anyone
-    cares enough about this, it will have to be implemented in the
-    future.
-    """
-
-    @processing.validator
-    def _validate_processing(self, attribute, value):
-        if value not in ["serial", "parallel"]:
-            raise ValueError("Invalid processing scheme:", value)
-
-    out_buffer: deque[Tuple[dict, float]] = field(factory=deque, init=False, repr=False)
->>>>>>> b6b7315c
 
     def put_state(self, state_dict: dict, sample_time_ms: float):
         self.t_samp_ms.append(sample_time_ms)
